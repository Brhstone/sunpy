--- conflicted
+++ resolved
@@ -51,7 +51,6 @@
             msg = 'skipping test {0} (reason: client seems to be offline)'
             pytest.skip(msg.format(item.name))
 
-<<<<<<< HEAD
         if 'online' not in item.keywords:
             disable_internet.turn_off_internet()
 
@@ -60,7 +59,7 @@
     disable_internet.turn_on_internet()
 
 
-def pytest_unconfigure(config):
+def pytest_unconfigure():
     if len(figure_test_pngfiles) > 0:
         tempdir = tempfile.mkdtemp(suffix="_figures")
 
@@ -74,27 +73,4 @@
             json.dump(new_hash_library, outfile, sort_keys=True, indent=4, separators=(',', ': '))
 
         print('All test files for figure hashes can be found in {0}'.format(tempdir))
-        print("The corresponding hash library is {0}".format(hashfile))
-=======
-def pytest_unconfigure(*args):
-    tempdir = tempfile.mkdtemp(suffix="_figures")
-    # the hash_library is indexed by the name of the test but we want to look
-    # things up with the hash value
-    inv_hash_library = {v: k for k, v in hash.hash_library.items()}
-
-    for h in hash.file_list:
-        test_name = inv_hash_library.get(h, '')
-        if test_name != '':
-            os.rename(hash.file_list[h], os.path.join(tempdir, test_name + '.png'))
-    print('All test files for figure hashes can be found in {0}'.format(tempdir))
-
-    #Check if additions have been made to the hash library
-    if len(hash.hash_library) > hash_library_original_len:
-        #Write the new hash library in JSON
-        tempdir = tempfile.mkdtemp()
-        hashfile = os.path.join(tempdir, hash.HASH_LIBRARY_NAME)
-        with open(hashfile, 'wb') as outfile:
-            json.dump(hash.hash_library, outfile, sort_keys=True, indent=4, separators=(',', ': '))
-        print("The hash library has expanded and should be copied to sunpy/tests/")
-        print("  " + hashfile)
->>>>>>> 525fcfc8
+        print("The corresponding hash library is {0}".format(hashfile))