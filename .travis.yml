--- conflicted
+++ resolved
@@ -21,11 +21,7 @@
 matrix:
      include:
         - python: 2.7
-<<<<<<< HEAD
-          env: TEST_SPHINX='true' NUMPY_VERSION=1.8.0 PANDAS_VERSION=0.12.0
-=======
           env: TEST_MODE='sphinx' NUMPY_VERSION=1.8.0 PANDAS_VERSION=0.12.0
->>>>>>> b3a94053
 
 before_install:
 # Pick the suds version based on the python version
@@ -33,11 +29,7 @@
 # Make sure the system is upto date and install scipy requirements
    - sudo apt-get update -qq
    - sudo apt-get install -qq libatlas-dev liblapack-dev gfortran
-<<<<<<< HEAD
-   - if [[ -n $TEST_SPHINX ]]; then sudo apt-get install graphviz texlive-latex-extra dvipng; fi
-=======
    - if [[ $TEST_MODE == 'sphinx' ]]; then sudo apt-get install graphviz texlive-latex-extra dvipng; fi
->>>>>>> b3a94053
 # Make sure pip is at the latest version (>1.4 for wheels)
    - pip install pip --upgrade
 # Wheels also need a recent version of setuptools
@@ -60,21 +52,12 @@
    - pip install $PIP_WHEEL_COMMAND pytest 
    - pip install $PIP_WHEEL_COMMAND glymur
 #Install sphinx if needed
-<<<<<<< HEAD
-   - if [[ -n $TEST_SPHINX ]]; then pip install $PIP_WHEEL_COMMAND sphinx>=1.2; fi 
-# Install SunPy and run tests.
-script:
-   - python setup.py develop
-   - if [[ -n $TEST_SPHINX ]]; then cd doc/source && sphinx-build -W -b html -d _build/doctrees   . _build/html; fi
-   - if [[ -z $TEST_SPHINX ]]; then py.test -k-fails_on_travis; fi
-=======
    - if [[ $TEST_MODE == 'sphinx' ]]; then pip install $PIP_WHEEL_COMMAND sphinx>=1.2; fi 
 # Install SunPy and run tests.
 script:
    - python setup.py develop
    - if [[ $TEST_MODE == 'sphinx' ]]; then cd doc/source && sphinx-build -W -b html -d _build/doctrees   . _build/html; fi
    - if [[ $TEST_MODE == 'tests' ]]; then py.test -k-fails_on_travis; fi
->>>>>>> b3a94053
 
 # Notify the IRC channel of build status
 notifications:
