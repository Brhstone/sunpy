--- conflicted
+++ resolved
@@ -12,13 +12,7 @@
 from sunpy.coordinates import frames, HeliographicStonyhurst
 from sunpy.image.util import to_norm, un_norm
 
-<<<<<<< HEAD
 __all__ = ['diff_rot', 'solar_rotate_coordinate', 'diffrot_map']
-=======
-__author__ = ["Jose Ivan Campos Rozo", "Stuart Mumford", "Jack Ireland"]
-
-__all__ = ['diff_rot', 'solar_rotate_coordinate']
->>>>>>> 9da270dc
 
 
 @u.quantity_input(duration=u.s, latitude=u.degree)
@@ -44,20 +38,12 @@
     longitude_delta : `~astropy.units.Quantity`
         The change in longitude over days (units=degrees)
 
-<<<<<<< HEAD
     References
     ----------
     | * `IDL code equivalent <http://hesperia.gsfc.nasa.gov/ssw/gen/idl/solar/diff_rot.pro>`_
     | * `Howard rotation <http://adsabs.harvard.edu/abs/1990SoPh..130..295H>`_
     | * `A review of rotation parameters (including Snodgrass values)
     <http://link.springer.com/article/10.1023%2FA%3A1005226402796>`_
-=======
-    Notes
-    -----
-    * IDL code equivalent: http://hesperia.gsfc.nasa.gov/ssw/gen/idl/solar/diff_rot.pro
-    * Howard rotation: http://adsabs.harvard.edu/abs/1990SoPh..130..295H
-    * A review of rotation parameters (including Snodgrass values): http://link.springer.com/article/10.1023%2FA%3A1005226402796
->>>>>>> 9da270dc
 
     Examples
     --------
@@ -81,14 +67,10 @@
     sin2l = (np.sin(latitude))**2
     sin4l = sin2l**2
 
-<<<<<<< HEAD
     rot_params = {'howard': [2.894, -0.428, -0.370] * u.urad / u.second,
                   'snodgrass': [2.851, -0.343, -0.474] * u.urad / u.second,
                   'allen': [14.44, -3.0, 0] * u.deg / u.day
                   }
-=======
-    rot_params = {'howard': [2.894, -0.428, -0.370], 'snodgrass': [2.851, -0.343, -0.474]}
->>>>>>> 9da270dc
 
     if rot_type not in ['howard', 'allen', 'snodgrass']:
         raise ValueError(("rot_type must equal one of "
@@ -104,15 +86,10 @@
     return Longitude(rotation.to(u.deg))
 
 
-<<<<<<< HEAD
-def solar_rotate_coordinate(coordinate, new_observer_time,
-                            new_observer_location="earth", **diff_rot_kwargs):
-=======
-def solar_rotate_coordinate(coordinate,
+  def solar_rotate_coordinate(coordinate,
                             new_observer_time,
                             new_observer_location="earth",
                             **diff_rot_kwargs):
->>>>>>> 9da270dc
     """
     Given a coordinate on the Sun, calculate where that coordinate maps to
     at some later or earlier time, given the solar rotation profile.
